import asyncio
import copy
import math

from async_timeout import timeout
from decimal import Decimal
from enum import Enum
from typing import Any, Dict, NamedTuple, Optional, Tuple

from hummingbot.core.data_type.limit_order import LimitOrder
from hummingbot.core.data_type.trade_fee import TokenAmount
from hummingbot.core.event.events import AddedToCostTradeFee, OrderType, PositionAction, TradeType

s_decimal_0 = Decimal("0")

GET_EX_ORDER_ID_TIMEOUT = 10  # seconds


class OrderState(Enum):
    PENDING_CREATE = 0
    OPEN = 1
    PENDING_CANCEL = 2
    CANCELLED = 3
    PARTIALLY_FILLED = 4
    FILLED = 5
    FAILED = 6


class OrderUpdate(NamedTuple):
    trading_pair: str
    update_timestamp: int  # milliseconds
    new_state: OrderState
    client_order_id: Optional[str] = None
    exchange_order_id: Optional[str] = None
    trade_id: Optional[str] = None
    fill_price: Optional[Decimal] = None  # If None, defaults to order price
    executed_amount_base: Optional[Decimal] = None
    executed_amount_quote: Optional[Decimal] = None
    fee_asset: Optional[str] = None
    cumulative_fee_paid: Optional[Decimal] = None
    trade_fee_percent: Optional[Decimal] = None


class TradeUpdate(NamedTuple):
    trade_id: str
    client_order_id: str
    exchange_order_id: str
    trading_pair: str
    fill_timestamp: int
    fill_price: Decimal
    fill_base_amount: Decimal
    fill_quote_amount: Decimal
    fee_asset: str
    fee_paid: Optional[Decimal] = None
    trade_fee_percent: Optional[Decimal] = None


class InFlightOrder:
    def __init__(
        self,
        client_order_id: str,
        trading_pair: str,
        order_type: OrderType,
        trade_type: TradeType,
        amount: Decimal,
        price: Optional[Decimal] = None,
        exchange_order_id: Optional[str] = None,
        initial_state: OrderState = OrderState.PENDING_CREATE,
        leverage: int = 1,
        position: PositionAction = PositionAction.NIL,
        trade_fee_percent: Decimal = None,
        timestamp: int = -1,
    ) -> None:
        self.client_order_id = client_order_id
        self.trading_pair = trading_pair
        self.order_type = order_type
        self.trade_type = trade_type
        self.price = price
        self.amount = amount
        self.exchange_order_id = exchange_order_id
        self.current_state = initial_state
        self.leverage = leverage
        self.position = position
        self.trade_fee_percent = trade_fee_percent

        self.executed_amount_base = s_decimal_0
        self.executed_amount_quote = s_decimal_0
        self.fee_asset = None
        self.cumulative_fee_paid = s_decimal_0

        self.last_filled_price: Decimal = s_decimal_0
        self.last_filled_amount: Decimal = s_decimal_0  # in base asset
        self.last_fee_paid: Decimal = s_decimal_0
        self.last_update_timestamp: int = timestamp
        self.last_trade_id = -1

        self.order_fills: Dict[str, TradeUpdate] = {}  # Dict[trade_id, TradeUpdate]

        self.exchange_order_id_update_event = asyncio.Event()
        if self.exchange_order_id:
            self.exchange_order_id_update_event.set()

    @property
    def attributes(self) -> Tuple[Any]:
        return copy.deepcopy(
            (
                self.client_order_id,
                self.trading_pair,
                self.order_type,
                self.trade_type,
                self.price,
                self.amount,
                self.exchange_order_id,
                self.current_state,
                self.leverage,
                self.position,
                self.fee_asset,
                self.cumulative_fee_paid,
                self.executed_amount_base,
                self.executed_amount_quote,
                self.last_filled_price,
                self.last_filled_amount,
                self.last_fee_paid,
                self.last_update_timestamp,
            )
        )

    def __eq__(self, other: object) -> bool:
        return type(self) is type(other) and self.attributes == other.attributes

    @property
    def base_asset(self):
        return self.trading_pair.split("-")[0]

    @property
    def quote_asset(self):
        return self.trading_pair.split("-")[1]

    @property
    def is_pending_create(self) -> bool:
        return self.current_state == OrderState.PENDING_CREATE

    @property
    def is_pending_cancel_confirmation(self) -> bool:
        return self.current_state == OrderState.PENDING_CANCEL

    @property
    def is_open(self) -> bool:
        return self.current_state in {OrderState.PENDING_CREATE, OrderState.OPEN, OrderState.PARTIALLY_FILLED}

    @property
    def is_done(self) -> bool:
        return (
            self.current_state in {OrderState.CANCELLED, OrderState.FILLED, OrderState.FAILED}
            or math.isclose(self.executed_amount_base, self.amount)
            or self.executed_amount_base >= self.amount
        )

    @property
    def is_filled(self) -> bool:
        return (
            self.current_state == OrderState.FILLED
            or math.isclose(self.executed_amount_base, self.amount)
            or self.executed_amount_base >= self.amount
        )

    @property
    def is_failure(self) -> bool:
        return self.current_state == OrderState.FAILED

    @property
    def is_cancelled(self) -> bool:
        return self.current_state == OrderState.CANCELLED

    @property
    def average_executed_price(self) -> Optional[Decimal]:
        executed_value: Decimal = s_decimal_0
        total_base_amount: Decimal = s_decimal_0
        for order_fill in self.order_fills.values():
            executed_value += order_fill.fill_price * order_fill.fill_base_amount
            total_base_amount += order_fill.fill_base_amount
        if executed_value == s_decimal_0 or total_base_amount == s_decimal_0:
            return None
        return executed_value / total_base_amount

    @classmethod
    def from_json(cls, data: Dict[str, Any]) -> "InFlightOrder":
        """
        Initialize an InFlightOrder using a JSON object
        :param data: JSON data
        :return: Formatted InFlightOrder
        """
        retval = InFlightOrder(
            client_order_id=data["client_order_id"],
            trading_pair=data["trading_pair"],
            order_type=getattr(OrderType, data["order_type"]),
            trade_type=getattr(TradeType, data["trade_type"]),
            amount=Decimal(data["amount"]),
            price=Decimal(data["price"]),
            exchange_order_id=data["exchange_order_id"],
            initial_state=OrderState(int(data["last_state"])),
            leverage=int(data["leverage"]),
            position=PositionAction(data["position"]),
        )
        retval.executed_amount_base = Decimal(data["executed_amount_base"])
        retval.executed_amount_quote = Decimal(data["executed_amount_quote"])
        retval.fee_asset = data["fee_asset"]
        retval.cumulative_fee_paid = Decimal(data["fee_paid"])
        return retval

    def to_json(self) -> Dict[str, Any]:
        """
        Returns this InFlightOrder as a JSON object.
        :return: JSON object
        """
        return {
            "client_order_id": self.client_order_id,
            "exchange_order_id": self.exchange_order_id,
            "trading_pair": self.trading_pair,
            "order_type": self.order_type.name,
            "trade_type": self.trade_type.name,
            "price": str(self.price),
            "amount": str(self.amount),
            "executed_amount_base": str(self.executed_amount_base),
            "executed_amount_quote": str(self.executed_amount_quote),
            "fee_asset": self.fee_asset,
            "fee_paid": str(self.cumulative_fee_paid),
            "last_state": str(self.current_state.value),
            "leverage": str(self.leverage),
            "position": self.position.value
        }

    def to_limit_order(self) -> LimitOrder:
        """
        Returns this InFlightOrder as a LimitOrder object.
        :return: LimitOrder object.
        """
        return LimitOrder(
            client_order_id=self.client_order_id,
            trading_pair=self.trading_pair,
            is_buy=self.trade_type is TradeType.BUY,
            base_currency=self.base_asset,
            quote_currency=self.quote_asset,
            price=self.price,
            quantity=self.amount,
            filled_quantity=self.executed_amount_base
        )

    @property
<<<<<<< HEAD
    def latest_trade_fee(self) -> TradeFee:
        trade_fee: TradeFee = (
            TradeFee(self.trade_fee_percent, [])
            if self.trade_fee_percent is not None
            else TradeFee(s_decimal_0, [(self.fee_asset, self.last_fee_paid)])
=======
    def latest_trade_fee(self) -> AddedToCostTradeFee:
        trade_fee: AddedToCostTradeFee = (
            AddedToCostTradeFee(percent=self.trade_fee_percent)
            if self.trade_fee_percent
            else AddedToCostTradeFee(flat_fees=[TokenAmount(self.fee_asset, self.last_fee_paid)])
>>>>>>> 36f6149c
        )
        return trade_fee

    def update_exchange_order_id(self, exchange_order_id: str):
        self.exchange_order_id = exchange_order_id
        self.exchange_order_id_update_event.set()

    async def get_exchange_order_id(self):
        if self.exchange_order_id is None:
            async with timeout(GET_EX_ORDER_ID_TIMEOUT):
                await self.exchange_order_id_update_event.wait()
        return self.exchange_order_id

    def update_with_order_update(self, order_update: OrderUpdate) -> bool:
        """
        Updates the in flight order with an order update (from REST API or WS API)
        return: True if the order gets updated otherwise False
        """
        if order_update.client_order_id != self.client_order_id and order_update.exchange_order_id != self.exchange_order_id:
            return False

        if self.exchange_order_id is None:
            self.update_exchange_order_id(order_update.exchange_order_id)

        updated = False
        prev_order_state: Tuple[Any] = self.attributes
        prev_executed_amount_base = copy.deepcopy(self.executed_amount_base)
        prev_cumulative_fee_paid = copy.deepcopy(self.cumulative_fee_paid)

        self.current_state = order_update.new_state
        if order_update.executed_amount_base:
            self.executed_amount_base = order_update.executed_amount_base
        if order_update.executed_amount_quote:
            self.executed_amount_quote = order_update.executed_amount_quote
        if order_update.cumulative_fee_paid:
            self.cumulative_fee_paid = order_update.cumulative_fee_paid
        if not self.fee_asset and order_update.fee_asset:
            self.fee_asset = order_update.fee_asset

        updated: bool = prev_order_state != self.attributes

        if updated:
            self.last_update_timestamp = order_update.update_timestamp
            if order_update.new_state in {OrderState.OPEN, OrderState.CANCELLED, OrderState.FAILED}:
                return True

            if self.executed_amount_base > prev_executed_amount_base:
                self.last_filled_price = order_update.fill_price or self.price
                self.last_filled_amount = (
                    order_update.executed_amount_base
                    if prev_executed_amount_base == s_decimal_0
                    else order_update.executed_amount_base - prev_executed_amount_base
                )
                self.last_fee_paid = (
                    order_update.cumulative_fee_paid
                    if prev_cumulative_fee_paid == s_decimal_0
                    else order_update.cumulative_fee_paid - prev_cumulative_fee_paid
                )
                # trade_id defaults to update timestamp if not provided
                trade_id: str = order_update.trade_id or order_update.update_timestamp
                self.last_trade_id = trade_id
                self.order_fills[trade_id] = TradeUpdate(
                    trade_id=trade_id,
                    client_order_id=order_update.client_order_id,
                    exchange_order_id=order_update.exchange_order_id,
                    trading_pair=order_update.trading_pair,
                    fee_asset=order_update.fee_asset,
                    fee_paid=self.last_fee_paid,
                    fill_base_amount=self.last_filled_amount,
                    fill_quote_amount=self.last_filled_amount * (order_update.fill_price or self.price),
                    fill_price=(order_update.fill_price or self.price),
                    fill_timestamp=order_update.update_timestamp,
                )

            if self.is_filled:
                self.current_state = OrderState.FILLED

        return updated

    def update_with_trade_update(self, trade_update: TradeUpdate) -> bool:
        """
        Updates the in flight order with a trade update (from REST API or WS API)
        return: True if the order gets updated otherwise False
        """
        trade_id: str = trade_update.trade_id
        if self.exchange_order_id is None and trade_update.exchange_order_id:
            self.update_exchange_order_id(trade_update.exchange_order_id)

        if trade_id in self.order_fills or trade_update.exchange_order_id != self.exchange_order_id:
            return False

        self.executed_amount_base += trade_update.fill_base_amount
        self.executed_amount_quote += trade_update.fill_quote_amount

        if not self.fee_asset and trade_update.fee_asset:
            self.fee_asset = trade_update.fee_asset
        if trade_update.trade_fee_percent is not None:
            self.trade_fee_percent = trade_update.trade_fee_percent

        relevant_fee_amount: Decimal = (
            trade_update.fill_base_amount
            if trade_update.fee_asset == self.base_asset
            else trade_update.fill_quote_amount
        )
        fee_paid: Decimal = (
            trade_update.fee_paid if trade_update.fee_paid is not None else self.trade_fee_percent * relevant_fee_amount
        )
        self.cumulative_fee_paid += fee_paid

        self.last_filled_price = trade_update.fill_price
        self.last_filled_amount = trade_update.fill_base_amount
        self.last_fee_paid = fee_paid
        self.last_update_timestamp = trade_update.fill_timestamp
        self.order_fills[trade_id] = trade_update

        if self.is_filled:
            self.current_state = OrderState.FILLED

        return True<|MERGE_RESOLUTION|>--- conflicted
+++ resolved
@@ -247,19 +247,12 @@
         )
 
     @property
-<<<<<<< HEAD
-    def latest_trade_fee(self) -> TradeFee:
-        trade_fee: TradeFee = (
-            TradeFee(self.trade_fee_percent, [])
-            if self.trade_fee_percent is not None
-            else TradeFee(s_decimal_0, [(self.fee_asset, self.last_fee_paid)])
-=======
+
     def latest_trade_fee(self) -> AddedToCostTradeFee:
         trade_fee: AddedToCostTradeFee = (
             AddedToCostTradeFee(percent=self.trade_fee_percent)
             if self.trade_fee_percent
             else AddedToCostTradeFee(flat_fees=[TokenAmount(self.fee_asset, self.last_fee_paid)])
->>>>>>> 36f6149c
         )
         return trade_fee
 
