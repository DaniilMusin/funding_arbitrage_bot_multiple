# distutils: sources=['hummingbot/core/cpp/Utils.cpp', 'hummingbot/core/cpp/LimitOrder.cpp', 'hummingbot/core/cpp/OrderExpirationEntry.cpp']

import asyncio
import math
import random
from collections import defaultdict, deque
from decimal import Decimal
<<<<<<< HEAD
from typing import Dict, List, Optional, Tuple, TYPE_CHECKING
=======
from typing import Callable, Dict, List, Optional, Tuple
>>>>>>> 30753abb

from cpython cimport PyObject
from cython.operator cimport address, dereference as deref, postincrement as inc
from libcpp cimport bool as cppbool
from libcpp.vector cimport vector

from hummingbot.connector.budget_checker import BudgetChecker
from hummingbot.connector.connector_metrics_collector import DummyMetricsCollector
from hummingbot.connector.exchange.paper_trade.trading_pair import TradingPair
from hummingbot.connector.exchange_base import ExchangeBase
from hummingbot.core.clock cimport Clock
from hummingbot.core.clock import Clock
from hummingbot.core.data_type.cancellation_result import CancellationResult
from hummingbot.core.data_type.common import OrderType, TradeType
from hummingbot.core.data_type.composite_order_book import CompositeOrderBook
from hummingbot.core.data_type.composite_order_book cimport CompositeOrderBook
from hummingbot.core.data_type.limit_order import LimitOrder
from hummingbot.core.data_type.limit_order cimport c_create_limit_order_from_cpp_limit_order
from hummingbot.core.data_type.order_book cimport OrderBook
from hummingbot.core.data_type.order_book_tracker import OrderBookTracker
from hummingbot.core.data_type.order_candidate import OrderCandidate
from hummingbot.core.event.event_listener cimport EventListener
from hummingbot.core.event.events import (
    BuyOrderCompletedEvent,
    BuyOrderCreatedEvent,
    MarketEvent,
    MarketOrderFailureEvent,
    OrderBookEvent,
    OrderBookTradeEvent,
    OrderCancelledEvent,
    OrderFilledEvent,
    SellOrderCompletedEvent,
    SellOrderCreatedEvent,
)
from hummingbot.core.network_iterator import NetworkStatus
from hummingbot.core.Utils cimport getIteratorFromReverseIterator, reverse_iterator
from hummingbot.core.utils.async_utils import safe_ensure_future
from hummingbot.core.utils.estimate_fee import build_trade_fee

if TYPE_CHECKING:
    from hummingbot.client.config.config_helpers import ClientConfigAdapter

ptm_logger = None
s_decimal_0 = Decimal(0)


cdef class QuantizationParams:
    def __init__(self,
                 str trading_pair,
                 int price_precision,
                 int price_decimals,
                 int order_size_precision,
                 int order_size_decimals):
        self.trading_pair = trading_pair
        self.price_precision = price_precision
        self.price_decimals = price_decimals
        self.order_size_precision = order_size_precision
        self.order_size_decimals = order_size_decimals

    def __repr__(self) -> str:
        return (f"QuantizationParams('{self.trading_pair}', {self.price_precision}, {self.price_decimals}, "
                f"{self.order_size_precision}, {self.order_size_decimals})")


cdef class QueuedOrder:
    cdef:
        double create_timestamp
        str _order_id
        bint _is_buy
        str _trading_pair
        object _amount

    def __init__(self, create_timestamp: float, order_id: str, is_buy: bool, trading_pair: str, amount: Decimal):
        self.create_timestamp = create_timestamp
        self._order_id = order_id
        self._is_buy = is_buy
        self._trading_pair = trading_pair
        self._amount = amount

    @property
    def timestamp(self) -> double:
        return self.create_timestamp

    @property
    def order_id(self) -> str:
        return self._order_id

    @property
    def is_buy(self) -> bint:
        return self._is_buy

    @property
    def trading_pair(self) -> str:
        return self._trading_pair

    @property
    def amount(self) -> Decimal:
        return self._amount

    def __repr__(self) -> str:
        return (f"QueuedOrder({self.create_timestamp}, '{self.order_id}', {self.is_buy}, '{self.trading_pair}', "
                f"{self.amount})")


cdef class OrderBookTradeListener(EventListener):
    cdef:
        ExchangeBase _market

    def __init__(self, market: ExchangeBase):
        super().__init__()
        self._market = market

    cdef c_call(self, object event_object):
        try:
            self._market.match_trade_to_limit_orders(event_object)
        except Exception as e:
            self.logger().error("Error call trade listener.", exc_info=True)

cdef class OrderBookMarketOrderFillListener(EventListener):
    cdef:
        ExchangeBase _market

    def __init__(self, market: ExchangeBase):
        super().__init__()
        self._market = market

    cdef c_call(self, object event_object):

        if event_object.trading_pair not in self._market.order_books or event_object.order_type != OrderType.MARKET:
            return
        order_book = self._market.order_books[event_object.trading_pair]
        order_book.record_filled_order(event_object)


cdef class PaperTradeExchange(ExchangeBase):
    TRADE_EXECUTION_DELAY = 5.0
    ORDER_FILLED_EVENT_TAG = MarketEvent.OrderFilled.value
    SELL_ORDER_COMPLETED_EVENT_TAG = MarketEvent.SellOrderCompleted.value
    BUY_ORDER_COMPLETED_EVENT_TAG = MarketEvent.BuyOrderCompleted.value
    MARKET_ORDER_CANCELED_EVENT_TAG = MarketEvent.OrderCancelled.value
    MARKET_ORDER_FAILURE_EVENT_TAG = MarketEvent.OrderFailure.value
    ORDER_BOOK_TRADE_EVENT_TAG = OrderBookEvent.TradeEvent.value
    MARKET_SELL_ORDER_CREATED_EVENT_TAG = MarketEvent.SellOrderCreated.value
    MARKET_BUY_ORDER_CREATED_EVENT_TAG = MarketEvent.BuyOrderCreated.value

<<<<<<< HEAD
    def __init__(
        self,
        client_config_map: "ClientConfigAdapter",
        order_book_tracker: OrderBookTracker,
        target_market: type,
        exchange_name: str,
    ):
=======
    def __init__(self, order_book_tracker: OrderBookTracker, target_market: Callable, exchange_name: str):
>>>>>>> 30753abb
        order_book_tracker.data_source.order_book_create_function = lambda: CompositeOrderBook()
        self._order_book_tracker = order_book_tracker
        self._budget_checker = BudgetChecker(exchange=self)
        super(ExchangeBase, self).__init__(client_config_map)
        self._exchange_name = exchange_name
        self._account_balances = {}
        self._account_available_balances = {}
        self._paper_trade_market_initialized = False
        self._trading_pairs = {}
        self._queued_orders = deque()
        self._quantization_params = {}
        self._order_book_trade_listener = OrderBookTradeListener(self)
        self._target_market = target_market
        self._market_order_filled_listener = OrderBookMarketOrderFillListener(self)
        self.c_add_listener(self.ORDER_FILLED_EVENT_TAG, self._market_order_filled_listener)

        # Trade volume metrics should never be gather for paper trade connector
        self._trade_volume_metric_collector = DummyMetricsCollector()

    @property
    def order_book_tracker(self) -> OrderBookTracker:
        return self._order_book_tracker

    @property
    def budget_checker(self) -> BudgetChecker:
        return self._budget_checker

    @classmethod
    def random_order_id(cls, order_side: str, trading_pair: str) -> str:
        vals = [random.choice(range(0, 256)) for i in range(0, 13)]
        return f"{order_side}://" + trading_pair + "/" + "".join([f"{val:02x}" for val in vals])

    def init_paper_trade_market(self):
        for trading_pair_str, order_book in self._order_book_tracker.order_books.items():
            assert type(order_book) is CompositeOrderBook
            base_asset, quote_asset = self.split_trading_pair(trading_pair_str)
            self._trading_pairs[self._target_market.convert_from_exchange_trading_pair(trading_pair_str)] = TradingPair(trading_pair_str, base_asset, quote_asset)
            (<CompositeOrderBook>order_book).c_add_listener(
                self.ORDER_BOOK_TRADE_EVENT_TAG,
                self._order_book_trade_listener
            )

    def split_trading_pair(self, trading_pair: str) -> Tuple[str, str]:
        return self._target_market.split_trading_pair(trading_pair)

    #  <editor-fold desc="Property">
    @property
    def trading_pair(self) -> Dict[str, TradingPair]:
        return self._trading_pairs

    @property
    def name(self) -> str:
        return self._exchange_name

    @property
    def display_name(self) -> str:
        return f"{self._exchange_name}_PaperTrade"

    @property
    def order_books(self) -> Dict[str, CompositeOrderBook]:
        return self._order_book_tracker.order_books

    @property
    def status_dict(self) -> Dict[str, bool]:
        return {
            "order_books_initialized": self._order_book_tracker and len(self._order_book_tracker.order_books) > 0
        }

    @property
    def ready(self):
        if not self._order_book_tracker.ready:
            return False
        if all(self.status_dict.values()):
            if not self._paper_trade_market_initialized:
                self.init_paper_trade_market()
                self._paper_trade_market_initialized = True
            return True
        else:
            return False

    @property
    def queued_orders(self) -> List[QueuedOrder]:
        return self._queued_orders

    @property
    def limit_orders(self) -> List[LimitOrder]:
        cdef:
            LimitOrdersIterator map_it
            SingleTradingPairLimitOrders *single_trading_pair_collection_ptr
            SingleTradingPairLimitOrdersIterator collection_it
            SingleTradingPairLimitOrdersRIterator collection_rit
            const CPPLimitOrder *cpp_limit_order_ptr
            list retval = []

        map_it = self._bid_limit_orders.begin()
        while map_it != self._bid_limit_orders.end():
            single_trading_pair_collection_ptr = address(deref(map_it).second)
            collection_rit = single_trading_pair_collection_ptr.rbegin()
            while collection_rit != single_trading_pair_collection_ptr.rend():
                cpp_limit_order_ptr = address(deref(collection_rit))
                retval.append(c_create_limit_order_from_cpp_limit_order(deref(cpp_limit_order_ptr)))
                inc(collection_rit)
            inc(map_it)

        map_it = self._ask_limit_orders.begin()
        while map_it != self._ask_limit_orders.end():
            single_trading_pair_collection_ptr = address(deref(map_it).second)
            collection_it = single_trading_pair_collection_ptr.begin()
            while collection_it != single_trading_pair_collection_ptr.end():
                cpp_limit_order_ptr = address(deref(collection_it))
                retval.append(c_create_limit_order_from_cpp_limit_order(deref(cpp_limit_order_ptr)))
                inc(collection_it)
            inc(map_it)

        return retval

    @property
    def on_hold_balances(self) -> Dict[str, Decimal]:
        _on_hold_balances = defaultdict(Decimal)
        for limit_order in self.limit_orders:
            if limit_order.is_buy:
                _on_hold_balances[limit_order.quote_currency] += limit_order.quantity * limit_order.price
            else:
                _on_hold_balances[limit_order.base_currency] += limit_order.quantity
        return _on_hold_balances

    @property
    def available_balances(self) -> Dict[str, Decimal]:
        _available_balances = self._account_balances.copy()
        for trading_pair_str, balance in _available_balances.items():
            _available_balances[trading_pair_str] -= self.on_hold_balances[trading_pair_str]
        return _available_balances

    # </editor-fold>

    cdef c_start(self, Clock clock, double timestamp):
        ExchangeBase.c_start(self, clock, timestamp)

    async def start_network(self):
        await self.stop_network()
        self._order_book_tracker.start()

    async def stop_network(self):
        self._order_book_tracker.stop()

    async def check_network(self) -> NetworkStatus:
        return NetworkStatus.CONNECTED

    cdef c_set_balance(self, str currency, object balance):
        self._account_balances[currency.upper()] = Decimal(balance)

    cdef object c_get_balance(self, str currency):
        if currency.upper() not in self._account_balances:
            self.logger().warning(f"Account balance does not have asset {currency.upper()}.")
            return Decimal(0.0)
        return self._account_balances[currency.upper()]

    cdef c_tick(self, double timestamp):
        ExchangeBase.c_tick(self, timestamp)
        self.c_process_market_orders()
        self.c_process_crossed_limit_orders()

    cdef str c_buy(self,
                   str trading_pair_str,
                   object amount,
                   object order_type=OrderType.MARKET,
                   object price=s_decimal_0,
                   dict kwargs={}):
        if trading_pair_str not in self._trading_pairs:
            raise ValueError(f"Trading pair '{trading_pair_str}' does not existing in current data set.")

        cdef:
            str order_id = self.random_order_id("buy", trading_pair_str)
            str quote_asset = self._trading_pairs[trading_pair_str].quote_asset
            string cpp_order_id = order_id.encode("utf8")
            string cpp_trading_pair_str = trading_pair_str.encode("utf8")
            string cpp_base_asset = self._trading_pairs[trading_pair_str].base_asset.encode("utf8")
            string cpp_quote_asset = quote_asset.encode("utf8")
            LimitOrdersIterator map_it
            SingleTradingPairLimitOrders *limit_orders_collection_ptr = NULL
            pair[LimitOrders.iterator, cppbool] insert_result

        quantized_price = (self.c_quantize_order_price(trading_pair_str, price)
                           if order_type is OrderType.LIMIT
                           else s_decimal_0)
        quantized_amount = self.c_quantize_order_amount(trading_pair_str, amount)
        if order_type is OrderType.MARKET:
            self._queued_orders.append(QueuedOrder(self._current_timestamp, order_id, True, trading_pair_str,
                                                   quantized_amount))
        elif order_type is OrderType.LIMIT:

            map_it = self._bid_limit_orders.find(cpp_trading_pair_str)

            if map_it == self._bid_limit_orders.end():
                insert_result = self._bid_limit_orders.insert(LimitOrdersPair(cpp_trading_pair_str,
                                                                              SingleTradingPairLimitOrders()))
                map_it = insert_result.first
            limit_orders_collection_ptr = address(deref(map_it).second)
            limit_orders_collection_ptr.insert(CPPLimitOrder(
                cpp_order_id,
                cpp_trading_pair_str,
                True,
                cpp_base_asset,
                cpp_quote_asset,
                <PyObject *> quantized_price,
                <PyObject *> quantized_amount,
                <PyObject *> None,
                int(self._current_timestamp * 1e6),
                0
            ))
        safe_ensure_future(self.trigger_event_async(
            self.MARKET_BUY_ORDER_CREATED_EVENT_TAG,
            BuyOrderCreatedEvent(self._current_timestamp,
                                 order_type,
                                 trading_pair_str,
                                 quantized_amount,
                                 quantized_price,
                                 order_id,
                                 self._current_timestamp)))
        return order_id

    cdef str c_sell(self,
                    str trading_pair_str,
                    object amount,
                    object order_type=OrderType.MARKET,
                    object price=s_decimal_0,
                    dict kwargs={}):

        if trading_pair_str not in self._trading_pairs:
            raise ValueError(f"Trading pair '{trading_pair_str}' does not existing in current data set.")
        cdef:
            str order_id = self.random_order_id("sell", trading_pair_str)
            str base_asset = self._trading_pairs[trading_pair_str].base_asset
            string cpp_order_id = order_id.encode("utf8")
            string cpp_trading_pair_str = trading_pair_str.encode("utf8")
            string cpp_base_asset = base_asset.encode("utf8")
            string cpp_quote_asset = self._trading_pairs[trading_pair_str].quote_asset.encode("utf8")
            LimitOrdersIterator map_it
            SingleTradingPairLimitOrders *limit_orders_collection_ptr = NULL
            pair[LimitOrders.iterator, cppbool] insert_result

        quantized_price = (self.c_quantize_order_price(trading_pair_str, price)
                           if order_type is OrderType.LIMIT
                           else s_decimal_0)
        quantized_amount = self.c_quantize_order_amount(trading_pair_str, amount)
        if order_type is OrderType.MARKET:
            self._queued_orders.append(QueuedOrder(self._current_timestamp, order_id, False, trading_pair_str,
                                                   quantized_amount))
        elif order_type is OrderType.LIMIT:
            map_it = self._ask_limit_orders.find(cpp_trading_pair_str)

            if map_it == self._ask_limit_orders.end():
                insert_result = self._ask_limit_orders.insert(LimitOrdersPair(cpp_trading_pair_str,
                                                                              SingleTradingPairLimitOrders()))
                map_it = insert_result.first
            limit_orders_collection_ptr = address(deref(map_it).second)
            limit_orders_collection_ptr.insert(CPPLimitOrder(
                cpp_order_id,
                cpp_trading_pair_str,
                False,
                cpp_base_asset,
                cpp_quote_asset,
                <PyObject *> quantized_price,
                <PyObject *> quantized_amount,
                <PyObject *> None,
                int(self._current_timestamp * 1e6),
                0
            ))
        safe_ensure_future(self.trigger_event_async(
            self.MARKET_SELL_ORDER_CREATED_EVENT_TAG,
            SellOrderCreatedEvent(self._current_timestamp,
                                  order_type,
                                  trading_pair_str,
                                  quantized_amount,
                                  quantized_price,
                                  order_id,
                                  self._current_timestamp)))
        return order_id

    cdef c_execute_buy(self, str order_id, str trading_pair_str, object amount):
        cdef:
            str quote_asset = self._trading_pairs[trading_pair_str].quote_asset
            str base_asset = self._trading_pairs[trading_pair_str].base_asset
            object quote_balance = self.c_get_balance(quote_asset)
            object base_balance = self.c_get_balance(base_asset)

        order_book = self.order_books[trading_pair_str]

        buy_entries = order_book.simulate_buy(amount)

        # Get the weighted average price of the trade
        avg_price = Decimal(0)
        for entry in buy_entries:
            avg_price += Decimal(entry.price) * Decimal(entry.amount)
        avg_price = avg_price / amount

        order_candidate = OrderCandidate(
            trading_pair=trading_pair_str,
            # Market orders are not maker orders
            is_maker=False,
            order_type=OrderType.MARKET,
            order_side=TradeType.BUY,
            amount=amount,
            price=avg_price,
            from_total_balances=True
        )

        adjusted_order_candidate = self._budget_checker.adjust_candidate(order_candidate, all_or_none=False)

        # Base currency acquired, including fees.
        sold_amount = adjusted_order_candidate.order_collateral.amount
        # Quote currency used, including fees.
        acquired_amount = adjusted_order_candidate.potential_returns.amount

        # It's not possible to fulfill the order, the possible acquired amount is less than requested
        if acquired_amount < amount:
            self.logger().warning(f"Insufficient {quote_asset} balance available for buy order. "
                                  f"{quote_balance} {quote_asset} available vs. "
                                  f"{sold_amount} {quote_asset} required for the order.")
            self.c_trigger_event(
                self.MARKET_ORDER_FAILURE_EVENT_TAG,
                MarketOrderFailureEvent(self._current_timestamp, order_id, OrderType.MARKET)
            )
            return

        # The order was successfully executed
        self.c_set_balance(quote_asset,
                           quote_balance - sold_amount)
        self.c_set_balance(base_asset,
                           base_balance + acquired_amount)

        # add fee
        fees = build_trade_fee(
            exchange=self.name,
            is_maker=False,
            base_currency="",
            quote_currency="",
            order_type=OrderType.LIMIT,
            order_side=TradeType.BUY,
            amount=Decimal("0"),
            price=Decimal("0"),
        )

        order_filled_events = OrderFilledEvent.order_filled_events_from_order_book_rows(
            self._current_timestamp, order_id, trading_pair_str, TradeType.BUY, OrderType.MARKET,
            fees, buy_entries
        )

        for order_filled_event in order_filled_events:
            self.c_trigger_event(self.ORDER_FILLED_EVENT_TAG, order_filled_event)

        self.c_trigger_event(
            self.BUY_ORDER_COMPLETED_EVENT_TAG,
            BuyOrderCompletedEvent(self._current_timestamp,
                                   order_id,
                                   base_asset,
                                   quote_asset,
                                   acquired_amount,
                                   sold_amount,
                                   OrderType.MARKET))

    cdef c_execute_sell(self, str order_id, str trading_pair_str, object amount):
        cdef:
            str quote_asset = self._trading_pairs[trading_pair_str].quote_asset
            str base_asset = self._trading_pairs[trading_pair_str].base_asset
            object quote_balance = self.c_get_balance(quote_asset)
            object base_balance = self.c_get_balance(base_asset)

        order_book = self.order_books[trading_pair_str]

        sell_entries = order_book.simulate_sell(amount)

        # Get the weighted average price of the trade
        avg_price = Decimal(0)
        for entry in sell_entries:
            avg_price += Decimal(entry.price) * Decimal(entry.amount)
        avg_price = avg_price / amount

        order_candidate = OrderCandidate(
            trading_pair=trading_pair_str,
            # Market orders are not maker orders
            is_maker=False,
            order_type=OrderType.MARKET,
            order_side=TradeType.SELL,
            amount=amount,
            price=avg_price,
            from_total_balances=True
        )

        adjusted_order_candidate = self._budget_checker.adjust_candidate(order_candidate, all_or_none=False)

        # Base currency used, including fees.
        sold_amount = adjusted_order_candidate.order_collateral.amount
        # Quote currency acquired, including fees.
        acquired_amount = adjusted_order_candidate.potential_returns.amount

        # It's not possible to fulfill the order, the possible sold amount is less than requested
        if sold_amount < amount:
            self.logger().warning(f"Insufficient {base_asset} balance available for sell order. "
                                  f"{base_balance} {base_asset} available vs. "
                                  f"{amount} {base_asset} required for the order.")
            self.c_trigger_event(
                self.MARKET_ORDER_FAILURE_EVENT_TAG,
                MarketOrderFailureEvent(self._current_timestamp, order_id, OrderType.MARKET)
            )
            return

        # The order was successfully executed
        self.c_set_balance(quote_asset,
                           quote_balance + acquired_amount)
        self.c_set_balance(base_asset,
                           base_balance - sold_amount)

        # add fee
        fees = build_trade_fee(
            exchange=self.name,
            is_maker=False,
            base_currency="",
            quote_currency="",
            order_type=OrderType.LIMIT,
            order_side=TradeType.BUY,
            amount=Decimal("0"),
            price=Decimal("0"),
        )

        order_filled_events = OrderFilledEvent.order_filled_events_from_order_book_rows(
            self._current_timestamp, order_id, trading_pair_str, TradeType.SELL,
            OrderType.MARKET, fees, sell_entries
        )

        for order_filled_event in order_filled_events:
            self.c_trigger_event(self.ORDER_FILLED_EVENT_TAG, order_filled_event)

        self.c_trigger_event(
            self.SELL_ORDER_COMPLETED_EVENT_TAG,
            SellOrderCompletedEvent(self._current_timestamp,
                                    order_id,
                                    base_asset,
                                    quote_asset,
                                    sold_amount,
                                    acquired_amount,
                                    OrderType.MARKET))

    cdef c_process_market_orders(self):
        cdef:
            QueuedOrder front_order = None
        while len(self._queued_orders) > 0:
            front_order = self._queued_orders[0]
            if front_order.create_timestamp <= self._current_timestamp - self.TRADE_EXECUTION_DELAY:
                self._queued_orders.popleft()
                try:
                    if front_order.is_buy:
                        self.c_execute_buy(front_order.order_id, front_order.trading_pair, front_order.amount)
                    else:
                        self.c_execute_sell(front_order.order_id, front_order.trading_pair, front_order.amount)
                except Exception as e:
                    self.logger().error("Error executing queued order.", exc_info=True)
            else:
                return

    cdef c_delete_limit_order(self,
                              LimitOrders *limit_orders_map_ptr,
                              LimitOrdersIterator *map_it_ptr,
                              const SingleTradingPairLimitOrdersIterator orders_it):
        cdef:
            SingleTradingPairLimitOrders *orders_collection_ptr = address(deref(deref(map_it_ptr)).second)
        try:
            orders_collection_ptr.erase(orders_it)
            if orders_collection_ptr.empty():
                map_it_ptr[0] = limit_orders_map_ptr.erase(deref(map_it_ptr))
            return True
        except Exception as err:
            self.logger().error("Error deleting limit order.", exc_info=True)
            return False

    cdef c_process_limit_bid_order(self,
                                   LimitOrders *limit_orders_map_ptr,
                                   LimitOrdersIterator *map_it_ptr,
                                   SingleTradingPairLimitOrdersIterator orders_it):
        cdef:
            const CPPLimitOrder *cpp_limit_order_ptr = address(deref(orders_it))
            str trading_pair_str = cpp_limit_order_ptr.getTradingPair().decode("utf8")
            str quote_asset = cpp_limit_order_ptr.getQuoteCurrency().decode("utf8")
            str base_asset = cpp_limit_order_ptr.getBaseCurrency().decode("utf8")
            str order_id = cpp_limit_order_ptr.getClientOrderID().decode("utf8")
            object amount = <object> cpp_limit_order_ptr.getQuantity()
            object price = <object> cpp_limit_order_ptr.getPrice()
            object quote_balance = self.c_get_balance(quote_asset)
            object base_balance = self.c_get_balance(base_asset)

        order_candidate = OrderCandidate(
            trading_pair=trading_pair_str,
            # Market orders are not maker orders
            is_maker=False,
            order_type=OrderType.LIMIT,
            order_side=TradeType.BUY,
            amount=amount,
            price=price,
            from_total_balances=True
        )

        adjusted_order_candidate = self._budget_checker.adjust_candidate(order_candidate, all_or_none=False)

        # Base currency acquired, including fees.
        sold_amount = adjusted_order_candidate.order_collateral.amount
        # Quote currency used, including fees.
        acquired_amount = adjusted_order_candidate.potential_returns.amount

        # It's not possible to fulfill the order, the possible acquired amount is less than requested
        if acquired_amount < amount:
            self.logger().warning(f"Not enough {quote_asset} balance to fill limit buy order on {trading_pair_str}. "
                                  f"{sold_amount:.8g} {quote_asset} needed vs. "
                                  f"{quote_balance:.8g} {quote_asset} available.")

            self.c_delete_limit_order(limit_orders_map_ptr, map_it_ptr, orders_it)
            self.c_trigger_event(self.MARKET_ORDER_CANCELED_EVENT_TAG,
                                 OrderCancelledEvent(self._current_timestamp,
                                                     order_id)
                                 )
            return

        # The order was successfully executed
        self.c_set_balance(quote_asset,
                           quote_balance - sold_amount)
        self.c_set_balance(base_asset,
                           base_balance + acquired_amount)

        # add fee
        fees = build_trade_fee(
            exchange=self.name,
            is_maker=True,
            base_currency="",
            quote_currency="",
            order_type=OrderType.LIMIT,
            order_side=TradeType.BUY,
            amount=Decimal("0"),
            price=Decimal("0"),
        )

        # Emit the trade and order completed events.
        self.c_trigger_event(
            self.ORDER_FILLED_EVENT_TAG,
            OrderFilledEvent(
                self._current_timestamp,
                order_id,
                trading_pair_str,
                TradeType.BUY,
                OrderType.LIMIT,
                <object> cpp_limit_order_ptr.getPrice(),
                <object> cpp_limit_order_ptr.getQuantity(),
                fees,
                exchange_trade_id=str(int(self._time() * 1e6))
            ))

        self.c_trigger_event(
            self.BUY_ORDER_COMPLETED_EVENT_TAG,
            BuyOrderCompletedEvent(
                self._current_timestamp,
                order_id,
                base_asset,
                quote_asset,
                acquired_amount,
                sold_amount,
                OrderType.LIMIT
            ))
        self.c_delete_limit_order(limit_orders_map_ptr, map_it_ptr, orders_it)

    cdef c_process_limit_ask_order(self,
                                   LimitOrders *limit_orders_map_ptr,
                                   LimitOrdersIterator *map_it_ptr,
                                   SingleTradingPairLimitOrdersIterator orders_it):
        cdef:
            const CPPLimitOrder *cpp_limit_order_ptr = address(deref(orders_it))
            str trading_pair_str = cpp_limit_order_ptr.getTradingPair().decode("utf8")
            str quote_asset = cpp_limit_order_ptr.getQuoteCurrency().decode("utf8")
            str base_asset = cpp_limit_order_ptr.getBaseCurrency().decode("utf8")
            str order_id = cpp_limit_order_ptr.getClientOrderID().decode("utf8")
            object amount = <object> cpp_limit_order_ptr.getQuantity()
            object price = <object> cpp_limit_order_ptr.getPrice()
            object quote_balance = self.c_get_balance(quote_asset)
            object base_balance = self.c_get_balance(base_asset)

        order_candidate = OrderCandidate(
            trading_pair=trading_pair_str,
            # Market orders are not maker orders
            is_maker=True,
            order_type=OrderType.LIMIT,
            order_side=TradeType.SELL,
            amount=amount,
            price=price,
            from_total_balances=True
        )

        adjusted_order_candidate = self._budget_checker.adjust_candidate(order_candidate, all_or_none=False)

        # Base currency used, including fees.
        sold_amount = adjusted_order_candidate.order_collateral.amount
        # Quote currency acquired, including fees.
        acquired_amount = adjusted_order_candidate.potential_returns.amount

        # It's not possible to fulfill the order, the possible sold amount is less than requested
        if sold_amount < amount:
            self.logger().warning(f"Not enough {base_asset} balance to fill limit sell order on {trading_pair_str}. "
                                  f"{sold_amount:.8g} {base_asset} needed vs. "
                                  f"{base_balance:.8g} {base_asset} available.")
            self.c_delete_limit_order(limit_orders_map_ptr, map_it_ptr, orders_it)
            self.c_trigger_event(self.MARKET_ORDER_CANCELED_EVENT_TAG,
                                 OrderCancelledEvent(self._current_timestamp,
                                                     order_id)
                                 )
            return

        # The order was successfully executed
        self.c_set_balance(quote_asset,
                           quote_balance + acquired_amount)
        self.c_set_balance(base_asset,
                           base_balance - sold_amount)

        # add fee
        fees = build_trade_fee(
            exchange=self.name,
            is_maker=True,
            base_currency="",
            quote_currency="",
            order_type=OrderType.LIMIT,
            order_side=TradeType.SELL,
            amount=Decimal("0"),
            price=Decimal("0"),
        )

        # Emit the trade and order completed events.
        self.c_trigger_event(
            self.ORDER_FILLED_EVENT_TAG,
            OrderFilledEvent(
                self._current_timestamp,
                order_id,
                trading_pair_str,
                TradeType.SELL,
                OrderType.LIMIT,
                <object> cpp_limit_order_ptr.getPrice(),
                <object> cpp_limit_order_ptr.getQuantity(),
                fees,
                exchange_trade_id=str(int(self._time() * 1e6))
            ))

        self.c_trigger_event(
            self.SELL_ORDER_COMPLETED_EVENT_TAG,
            SellOrderCompletedEvent(
                self._current_timestamp,
                order_id,
                base_asset,
                quote_asset,
                sold_amount,
                acquired_amount,
                OrderType.LIMIT
            ))
        self.c_delete_limit_order(limit_orders_map_ptr, map_it_ptr, orders_it)

    cdef c_process_limit_order(self,
                               bint is_buy,
                               LimitOrders *limit_orders_map_ptr,
                               LimitOrdersIterator *map_it_ptr,
                               SingleTradingPairLimitOrdersIterator orders_it):
        try:
            if is_buy:
                self.c_process_limit_bid_order(limit_orders_map_ptr, map_it_ptr, orders_it)
            else:
                self.c_process_limit_ask_order(limit_orders_map_ptr, map_it_ptr, orders_it)
        except Exception as e:
            self.logger().error(f"Error processing limit order.", exc_info=True)

    cdef c_process_crossed_limit_orders_for_trading_pair(self,
                                                         bint is_buy,
                                                         LimitOrders *limit_orders_map_ptr,
                                                         LimitOrdersIterator *map_it_ptr):
        """
        Trigger limit orders when the opposite side of the order book has crossed the limit order's price.
        This implies someone was ready to fill the limit order, if that limit order was on the market.

        :param is_buy: are the limit orders on the bid side?
        :param limit_orders_map_ptr: pointer to the limit orders map
        :param map_it_ptr: limit orders map iterator, which implies the trading pair being processed
        """
        cdef:
            str trading_pair = deref(deref(map_it_ptr)).first.decode("utf8")
            object opposite_order_book_price = self.c_get_price(trading_pair, is_buy)
            SingleTradingPairLimitOrders *orders_collection_ptr = address(deref(deref(map_it_ptr)).second)
            SingleTradingPairLimitOrdersIterator orders_it = orders_collection_ptr.begin()
            SingleTradingPairLimitOrdersRIterator orders_rit = orders_collection_ptr.rbegin()
            vector[SingleTradingPairLimitOrdersIterator] process_order_its
            const CPPLimitOrder *cpp_limit_order_ptr = NULL

        if is_buy:
            while orders_rit != orders_collection_ptr.rend():
                cpp_limit_order_ptr = address(deref(orders_rit))
                if opposite_order_book_price > <object>cpp_limit_order_ptr.getPrice():
                    break
                process_order_its.push_back(getIteratorFromReverseIterator(
                    <reverse_iterator[SingleTradingPairLimitOrdersIterator]>orders_rit))
                inc(orders_rit)
        else:
            while orders_it != orders_collection_ptr.end():
                cpp_limit_order_ptr = address(deref(orders_it))
                if opposite_order_book_price < <object>cpp_limit_order_ptr.getPrice():
                    break
                process_order_its.push_back(orders_it)
                inc(orders_it)

        for orders_it in process_order_its:
            self.c_process_limit_order(is_buy, limit_orders_map_ptr, map_it_ptr, orders_it)

    cdef c_process_crossed_limit_orders(self):
        cdef:
            LimitOrders *limit_orders_ptr = address(self._bid_limit_orders)
            LimitOrdersIterator map_it = limit_orders_ptr.begin()

        while map_it != limit_orders_ptr.end():
            self.c_process_crossed_limit_orders_for_trading_pair(True, limit_orders_ptr, address(map_it))
            if map_it != limit_orders_ptr.end():
                inc(map_it)

        limit_orders_ptr = address(self._ask_limit_orders)
        map_it = limit_orders_ptr.begin()

        while map_it != limit_orders_ptr.end():
            self.c_process_crossed_limit_orders_for_trading_pair(False, limit_orders_ptr, address(map_it))
            if map_it != limit_orders_ptr.end():
                inc(map_it)

    # <editor-fold desc="Event listener functions">
    cdef c_match_trade_to_limit_orders(self, object order_book_trade_event):
        """
        Trigger limit orders when incoming market orders have crossed the limit order's price.

        :param order_book_trade_event: trade event from order book
        """
        cdef:
            string cpp_trading_pair = order_book_trade_event.trading_pair.encode("utf8")
            bint is_maker_buy = order_book_trade_event.type is TradeType.SELL
            object trade_price = order_book_trade_event.price
            object trade_quantity = order_book_trade_event.amount
            LimitOrders *limit_orders_map_ptr = (address(self._bid_limit_orders)
                                                 if is_maker_buy
                                                 else address(self._ask_limit_orders))
            LimitOrdersIterator map_it = limit_orders_map_ptr.find(cpp_trading_pair)
            SingleTradingPairLimitOrders *orders_collection_ptr = NULL
            SingleTradingPairLimitOrdersIterator orders_it
            SingleTradingPairLimitOrdersRIterator orders_rit
            vector[SingleTradingPairLimitOrdersIterator] process_order_its
            const CPPLimitOrder *cpp_limit_order_ptr = NULL

        if map_it == limit_orders_map_ptr.end():
            return

        orders_collection_ptr = address(deref(map_it).second)
        if is_maker_buy:
            orders_rit = orders_collection_ptr.rbegin()
            while orders_rit != orders_collection_ptr.rend():
                cpp_limit_order_ptr = address(deref(orders_rit))
                if <object>cpp_limit_order_ptr.getPrice() <= trade_price:
                    break
                process_order_its.push_back(getIteratorFromReverseIterator(
                    <reverse_iterator[SingleTradingPairLimitOrdersIterator]>orders_rit))
                inc(orders_rit)
        else:
            orders_it = orders_collection_ptr.begin()
            while orders_it != orders_collection_ptr.end():
                cpp_limit_order_ptr = address(deref(orders_it))
                if <object>cpp_limit_order_ptr.getPrice() >= trade_price:
                    break
                process_order_its.push_back(orders_it)
                inc(orders_it)

        for orders_it in process_order_its:
            self.c_process_limit_order(is_maker_buy, limit_orders_map_ptr, address(map_it), orders_it)

    # </editor-fold>

    cdef object c_get_available_balance(self, str currency):
        return self.available_balances.get(currency.upper(), s_decimal_0)

    async def cancel_all(self, timeout_seconds: float) -> List[CancellationResult]:
        cdef:
            LimitOrders *limit_orders_map_ptr
            list cancellation_results = []
        limit_orders_map_ptr = address(self._bid_limit_orders)
        for trading_pair_str in self._trading_pairs.keys():
            results = self.c_cancel_order_from_orders_map(limit_orders_map_ptr, trading_pair_str, cancel_all=True)
            cancellation_results.extend(results)

        limit_orders_map_ptr = address(self._ask_limit_orders)
        for trading_pair_str in self._trading_pairs.keys():
            results = self.c_cancel_order_from_orders_map(limit_orders_map_ptr, trading_pair_str, cancel_all=True)
            cancellation_results.extend(results)
        return cancellation_results

    cdef object c_cancel_order_from_orders_map(self,
                                               LimitOrders *orders_map,
                                               str trading_pair_str,
                                               bint cancel_all=False,
                                               str client_order_id=None):
        cdef:
            string cpp_trading_pair = trading_pair_str.encode("utf8")
            LimitOrdersIterator map_it = orders_map.find(cpp_trading_pair)
            SingleTradingPairLimitOrders *limit_orders_collection_ptr = NULL
            SingleTradingPairLimitOrdersIterator orders_it
            vector[SingleTradingPairLimitOrdersIterator] process_order_its
            const CPPLimitOrder *limit_order_ptr = NULL
            str limit_order_cid
            list cancellation_results = []
        try:
            if map_it == orders_map.end():
                return []

            limit_orders_collection_ptr = address(deref(map_it).second)
            orders_it = limit_orders_collection_ptr.begin()
            while orders_it != limit_orders_collection_ptr.end():
                limit_order_ptr = address(deref(orders_it))
                limit_order_cid = limit_order_ptr.getClientOrderID().decode("utf8")
                if (not cancel_all and limit_order_cid == client_order_id) or cancel_all:
                    process_order_its.push_back(orders_it)
                inc(orders_it)

            for orders_it in process_order_its:
                limit_order_ptr = address(deref(orders_it))
                limit_order_cid = limit_order_ptr.getClientOrderID().decode("utf8")
                delete_success = self.c_delete_limit_order(orders_map, address(map_it), orders_it)
                cancellation_results.append(CancellationResult(limit_order_cid,
                                                               delete_success))
                self.c_trigger_event(self.MARKET_ORDER_CANCELED_EVENT_TAG,
                                     OrderCancelledEvent(self._current_timestamp,
                                                         limit_order_cid)
                                     )
            return cancellation_results
        except Exception as err:
            self.logger().error(f"Error canceling order.", exc_info=True)

    cdef c_cancel(self, str trading_pair_str, str client_order_id):
        cdef:
            string cpp_trading_pair = trading_pair_str.encode("utf8")
            string cpp_client_order_id = client_order_id.encode("utf8")
            str trade_type = client_order_id.split("://")[0]
            bint is_maker_buy = trade_type.upper() == "BUY"
            LimitOrders *limit_orders_map_ptr = (address(self._bid_limit_orders)
                                                 if is_maker_buy
                                                 else address(self._ask_limit_orders))
        self.c_cancel_order_from_orders_map(limit_orders_map_ptr, trading_pair_str, False, client_order_id)

    cdef object c_get_fee(self,
                          str base_asset,
                          str quote_asset,
                          object order_type,
                          object order_side,
                          object amount,
                          object price,
                          object is_maker = None):
        return build_trade_fee(
            self.name,
            is_maker=is_maker if is_maker is not None else order_type in [OrderType.LIMIT, OrderType.LIMIT_MAKER],
            base_currency=base_asset,
            quote_currency=quote_asset,
            order_type=order_type,
            order_side=order_side,
            amount=amount,
            price=price,
        )

    cdef OrderBook c_get_order_book(self, str trading_pair):
        if trading_pair not in self._trading_pairs:
            raise ValueError(f"No order book exists for '{trading_pair}'.")
        trading_pair = self._target_market.convert_to_exchange_trading_pair(trading_pair)
        return self._order_book_tracker.order_books[trading_pair]

    cdef object c_get_order_price_quantum(self, str trading_pair, object price):
        cdef:
            QuantizationParams q_params
        if trading_pair in self._quantization_params:
            q_params = self._quantization_params[trading_pair]
            decimals_quantum = Decimal(f"1e-{q_params.price_decimals}")
            if price.is_finite() and price > s_decimal_0:
                precision_quantum = Decimal(f"1e{math.ceil(math.log10(price)) - q_params.price_precision}")
            else:
                precision_quantum = Decimal(0)
            return max(precision_quantum, decimals_quantum)
        else:
            return Decimal(f"1e-10")

    cdef object c_get_order_size_quantum(self,
                                         str trading_pair,
                                         object order_size):
        cdef:
            QuantizationParams q_params
        if trading_pair in self._quantization_params:
            q_params = self._quantization_params[trading_pair]
            decimals_quantum = Decimal(f"1e-{q_params.order_size_decimals}")
            if order_size.is_finite() and order_size > s_decimal_0:
                precision_quantum = Decimal(f"1e{math.ceil(math.log10(order_size)) - q_params.order_size_precision}")
            else:
                precision_quantum = Decimal(0)
            return max(precision_quantum, decimals_quantum)
        else:
            return Decimal(f"1e-7")

    cdef object c_quantize_order_price(self,
                                       str trading_pair,
                                       object price):
        price = Decimal('%.7g' % price)  # hard code to round to 8 significant digits
        price_quantum = self.c_get_order_price_quantum(trading_pair, price)
        return (price // price_quantum) * price_quantum

    cdef object c_quantize_order_amount(self,
                                        str trading_pair,
                                        object amount,
                                        object price=s_decimal_0):
        amount = Decimal('%.7g' % amount)  # hard code to round to 8 significant digits
        if amount <= 1e-7:
            amount = Decimal("0")
        order_size_quantum = self.c_get_order_size_quantum(trading_pair, amount)
        return (amount // order_size_quantum) * order_size_quantum

    def get_available_balance(self, currency: str) -> Decimal:
        return self.c_get_available_balance(currency)

    def get_all_balances(self) -> Dict[str, Decimal]:
        return self._account_balances.copy()

    # <editor-fold desc="Python wrapper for cdef functions">
    def match_trade_to_limit_orders(self, event_object: OrderBookTradeEvent):
        self.c_match_trade_to_limit_orders(event_object)

    def set_balance(self, currency: str, balance: Decimal):
        self.c_set_balance(currency, balance)
    # </editor-fold>

    def get_price(self, trading_pair: str, is_buy: bool) -> Decimal:
        return self.c_get_price(trading_pair, is_buy)

    def buy(self, trading_pair: str, amount: Decimal, order_type=OrderType.MARKET,
            price: Decimal = s_decimal_0, **kwargs) -> str:
        return self.c_buy(trading_pair, amount, order_type, price, kwargs)

    def sell(self, trading_pair: str, amount: Decimal, order_type=OrderType.MARKET,
             price: Decimal = s_decimal_0, **kwargs) -> str:
        return self.c_sell(trading_pair, amount, order_type, price, kwargs)

    def cancel(self, trading_pair: str, client_order_id: str):
        return self.c_cancel(trading_pair, client_order_id)

    def get_fee(self,
                base_currency: str,
                quote_currency: str,
                order_type: OrderType,
                order_side: TradeType,
                amount: Decimal,
                price: Decimal = s_decimal_0,
                is_maker: Optional[bool] = None):
        return self.c_get_fee(base_currency, quote_currency, order_type, order_side, amount, price, is_maker)

    def get_order_book(self, trading_pair: str) -> OrderBook:
        return self.c_get_order_book(trading_pair)

    def get_maker_order_type(self):
        return OrderType.LIMIT

    def get_taker_order_type(self):
        return OrderType.LIMIT

    async def trigger_event_async(self,
                                  event_tag,
                                  event):
        await asyncio.sleep(0.01)
        self.c_trigger_event(event_tag, event)<|MERGE_RESOLUTION|>--- conflicted
+++ resolved
@@ -5,11 +5,7 @@
 import random
 from collections import defaultdict, deque
 from decimal import Decimal
-<<<<<<< HEAD
-from typing import Dict, List, Optional, Tuple, TYPE_CHECKING
-=======
-from typing import Callable, Dict, List, Optional, Tuple
->>>>>>> 30753abb
+from typing import Callable, Dict, List, Optional, Tuple, TYPE_CHECKING
 
 from cpython cimport PyObject
 from cython.operator cimport address, dereference as deref, postincrement as inc
@@ -155,17 +151,13 @@
     MARKET_SELL_ORDER_CREATED_EVENT_TAG = MarketEvent.SellOrderCreated.value
     MARKET_BUY_ORDER_CREATED_EVENT_TAG = MarketEvent.BuyOrderCreated.value
 
-<<<<<<< HEAD
     def __init__(
         self,
         client_config_map: "ClientConfigAdapter",
         order_book_tracker: OrderBookTracker,
-        target_market: type,
+        target_market: Callable,
         exchange_name: str,
     ):
-=======
-    def __init__(self, order_book_tracker: OrderBookTracker, target_market: Callable, exchange_name: str):
->>>>>>> 30753abb
         order_book_tracker.data_source.order_book_create_function = lambda: CompositeOrderBook()
         self._order_book_tracker = order_book_tracker
         self._budget_checker = BudgetChecker(exchange=self)
@@ -1053,6 +1045,9 @@
         else:
             return Decimal(f"1e-10")
 
+    def get_order_price_quantum(self, trading_pair: str, price: Decimal) -> Decimal:
+        return self.c_get_order_price_quantum(trading_pair, price)
+
     cdef object c_get_order_size_quantum(self,
                                          str trading_pair,
                                          object order_size):
