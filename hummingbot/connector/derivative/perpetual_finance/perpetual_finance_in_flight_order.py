from decimal import Decimal
from typing import (
    Any,
    Dict,
    List,
    Optional,
)

from hummingbot.connector.in_flight_order_base import InFlightOrderBase
<<<<<<< HEAD
from hummingbot.core.data_type.common import OrderType, TradeType
=======
from hummingbot.core.event.events import (
    OrderType,
    TradeType
)
>>>>>>> 2f1e2090


class PerpetualFinanceInFlightOrder(InFlightOrderBase):
    def __init__(self,
                 client_order_id: str,
                 exchange_order_id: Optional[str],
                 trading_pair: str,
                 order_type: OrderType,
                 trade_type: TradeType,
                 price: Decimal,
                 amount: Decimal,
                 creation_timestamp: float,
                 leverage: int,
                 position: str,
                 initial_state: str = "OPEN"):
        super().__init__(
            client_order_id,
            exchange_order_id,
            trading_pair,
            order_type,
            trade_type,
            price,
            amount,
            creation_timestamp,
            initial_state,
        )
        self.leverage = leverage
        self.position = position

    @property
    def is_done(self) -> bool:
        return self.last_state in {"FILLED", "CANCELED", "REJECTED", "EXPIRED"}

    @property
    def is_failure(self) -> bool:
        return self.last_state in {"REJECTED"}

    @property
    def is_cancelled(self) -> bool:
        return self.last_state in {"CANCELED", "EXPIRED"}

    def to_json(self):
        json = super().to_json()
        json.update({
            "leverage": self.leverage,
            "position": self.position,
        })
        return json

    @classmethod
    def _instance_creation_parameters_from_json(cls, data: Dict[str, Any]) -> List[Any]:
        arguments: List[Any] = super()._instance_creation_parameters_from_json(data)
        arguments.insert(-1, int(data["leverage"]))
        arguments.insert(-1, data["position"])
        return arguments<|MERGE_RESOLUTION|>--- conflicted
+++ resolved
@@ -7,14 +7,7 @@
 )
 
 from hummingbot.connector.in_flight_order_base import InFlightOrderBase
-<<<<<<< HEAD
 from hummingbot.core.data_type.common import OrderType, TradeType
-=======
-from hummingbot.core.event.events import (
-    OrderType,
-    TradeType
-)
->>>>>>> 2f1e2090
 
 
 class PerpetualFinanceInFlightOrder(InFlightOrderBase):
