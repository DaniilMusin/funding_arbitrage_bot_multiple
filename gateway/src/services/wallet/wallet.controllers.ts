import fse from 'fs-extra';
import { Avalanche } from '../../chains/avalanche/avalanche';
import { Cronos } from '../../chains/cronos/cronos';
import { Ethereum } from '../../chains/ethereum/ethereum';
import { Polygon } from '../../chains/polygon/polygon';
import { Solana } from '../../chains/solana/solana';
import { Cosmos } from '../../chains/cosmos/cosmos';
import { Harmony } from '../../chains/harmony/harmony';

import {
  AddWalletRequest,
  AddWalletResponse,
  RemoveWalletRequest,
  GetWalletResponse,
} from './wallet.requests';

import { ConfigManagerCertPassphrase } from '../config-manager-cert-passphrase';

import {
  ERROR_RETRIEVING_WALLET_ADDRESS_ERROR_CODE,
  ERROR_RETRIEVING_WALLET_ADDRESS_ERROR_MESSAGE,
  ACCOUNT_NOT_SPECIFIED_CODE,
  ACCOUNT_NOT_SPECIFIED_ERROR_MESSAGE,
  HttpException,
  UNKNOWN_CHAIN_ERROR_CODE,
  UNKNOWN_KNOWN_CHAIN_ERROR_MESSAGE,
} from '../error-handler';
import { EthereumBase } from '../ethereum-base';
import { Near } from '../../chains/near/near';

const walletPath = './conf/wallets';

export async function mkdirIfDoesNotExist(path: string): Promise<void> {
  const exists = await fse.pathExists(path);
  if (!exists) {
    await fse.mkdir(path, { recursive: true });
  }
}

export async function addWallet(
  req: AddWalletRequest
): Promise<AddWalletResponse> {
  const passphrase = ConfigManagerCertPassphrase.readPassphrase();
  if (!passphrase) {
    throw new Error('There is no passphrase');
  }
<<<<<<< HEAD
  let connection: EthereumBase | Solana | Cosmos;
=======
  let connection: EthereumBase | Solana | Near;
>>>>>>> 785f7059
  let address: string | undefined;
  let encryptedPrivateKey: string | undefined;

  if (req.chain === 'ethereum') {
    connection = Ethereum.getInstance(req.network);
  } else if (req.chain === 'avalanche') {
    connection = Avalanche.getInstance(req.network);
  } else if (req.chain === 'harmony') {
    connection = Harmony.getInstance(req.network);
  } else if (req.chain === 'cronos') {
    connection = Cronos.getInstance(req.network);
  } else if (req.chain === 'solana') {
    connection = Solana.getInstance(req.network);
  } else if (req.chain === 'polygon') {
    connection = Polygon.getInstance(req.network);
<<<<<<< HEAD
  } else if (req.chain === 'cosmos') {
    connection = Cosmos.getInstance(req.network);
=======
  } else if (req.chain === 'near') {
    if (!('address' in req))
      throw new HttpException(
        500,
        ACCOUNT_NOT_SPECIFIED_ERROR_MESSAGE(),
        ACCOUNT_NOT_SPECIFIED_CODE
      );
    connection = Near.getInstance(req.network);
>>>>>>> 785f7059
  } else {
    throw new HttpException(
      500,
      UNKNOWN_KNOWN_CHAIN_ERROR_MESSAGE(req.chain),
      UNKNOWN_CHAIN_ERROR_CODE
    );
  }

  if (!connection.ready()) {
    await connection.init();
  }

  try {
    if (connection instanceof Solana) {
      address = connection
        .getKeypairFromPrivateKey(req.privateKey)
        .publicKey.toBase58();
      encryptedPrivateKey = await connection.encrypt(
        req.privateKey,
        passphrase
      );
    } else if (connection instanceof EthereumBase) {
      address = connection.getWalletFromPrivateKey(req.privateKey).address;
      encryptedPrivateKey = await connection.encrypt(
        req.privateKey,
        passphrase
      );
<<<<<<< HEAD
    } else if (connection instanceof Cosmos) {
      const wallet = await connection.getAccountsfromPrivateKey(
        req.privateKey,
        'cosmos'
      );
      address = wallet.address;
      encryptedPrivateKey = await connection.encrypt(
        req.privateKey,
        passphrase
      );
=======
    } else if (connection instanceof Near) {
      address = (
        await connection.getWalletFromPrivateKey(
          req.privateKey,
          <string>req.address
        )
      ).accountId;
      encryptedPrivateKey = connection.encrypt(req.privateKey, passphrase);
>>>>>>> 785f7059
    }

    if (address === undefined || encryptedPrivateKey === undefined) {
      throw new Error('ERROR_RETRIEVING_WALLET_ADDRESS_ERROR_CODE');
    }
  } catch (_e: unknown) {
    throw new HttpException(
      500,
      ERROR_RETRIEVING_WALLET_ADDRESS_ERROR_MESSAGE(req.privateKey),
      ERROR_RETRIEVING_WALLET_ADDRESS_ERROR_CODE
    );
  }
  const path = `${walletPath}/${req.chain}`;
  await mkdirIfDoesNotExist(path);
  await fse.writeFile(`${path}/${address}.json`, encryptedPrivateKey);
  return { address };
}

// if the file does not exist, this should not fail
export async function removeWallet(req: RemoveWalletRequest): Promise<void> {
  await fse.rm(`./conf/wallets/${req.chain}/${req.address}.json`, {
    force: true,
  });
}

export async function getDirectories(source: string): Promise<string[]> {
  await mkdirIfDoesNotExist(walletPath);
  const files = await fse.readdir(source, { withFileTypes: true });
  return files
    .filter((dirent) => dirent.isDirectory())
    .map((dirent) => dirent.name);
}

export function getLastPath(path: string): string {
  return path.split('/').slice(-1)[0];
}

export function dropExtension(path: string): string {
  return path.substr(0, path.lastIndexOf('.')) || path;
}

export async function getJsonFiles(source: string): Promise<string[]> {
  const files = await fse.readdir(source, { withFileTypes: true });
  return files
    .filter((f) => f.isFile() && f.name.endsWith('.json'))
    .map((f) => f.name);
}

export async function getWallets(): Promise<GetWalletResponse[]> {
  const chains = await getDirectories(walletPath);

  const responses: GetWalletResponse[] = [];

  for (const chain of chains) {
    const walletFiles = await getJsonFiles(`${walletPath}/${chain}`);

    const response: GetWalletResponse = { chain, walletAddresses: [] };

    for (const walletFile of walletFiles) {
      const address = dropExtension(getLastPath(walletFile));
      response.walletAddresses.push(address);
    }

    responses.push(response);
  }

  return responses;
}<|MERGE_RESOLUTION|>--- conflicted
+++ resolved
@@ -44,11 +44,7 @@
   if (!passphrase) {
     throw new Error('There is no passphrase');
   }
-<<<<<<< HEAD
-  let connection: EthereumBase | Solana | Cosmos;
-=======
-  let connection: EthereumBase | Solana | Near;
->>>>>>> 785f7059
+  let connection: EthereumBase | Solana | Near | Cosmos;
   let address: string | undefined;
   let encryptedPrivateKey: string | undefined;
 
@@ -64,10 +60,8 @@
     connection = Solana.getInstance(req.network);
   } else if (req.chain === 'polygon') {
     connection = Polygon.getInstance(req.network);
-<<<<<<< HEAD
   } else if (req.chain === 'cosmos') {
     connection = Cosmos.getInstance(req.network);
-=======
   } else if (req.chain === 'near') {
     if (!('address' in req))
       throw new HttpException(
@@ -76,7 +70,6 @@
         ACCOUNT_NOT_SPECIFIED_CODE
       );
     connection = Near.getInstance(req.network);
->>>>>>> 785f7059
   } else {
     throw new HttpException(
       500,
@@ -104,7 +97,6 @@
         req.privateKey,
         passphrase
       );
-<<<<<<< HEAD
     } else if (connection instanceof Cosmos) {
       const wallet = await connection.getAccountsfromPrivateKey(
         req.privateKey,
@@ -115,7 +107,6 @@
         req.privateKey,
         passphrase
       );
-=======
     } else if (connection instanceof Near) {
       address = (
         await connection.getWalletFromPrivateKey(
@@ -124,7 +115,6 @@
         )
       ).accountId;
       encryptedPrivateKey = connection.encrypt(req.privateKey, passphrase);
->>>>>>> 785f7059
     }
 
     if (address === undefined || encryptedPrivateKey === undefined) {
