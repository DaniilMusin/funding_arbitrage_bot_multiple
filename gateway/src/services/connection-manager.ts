import { Ethereum } from '../chains/ethereum/ethereum';
import { Avalanche } from '../chains/avalanche/avalanche';
import { Harmony } from '../chains/harmony/harmony';
import { Solana, Solanaish } from '../chains/solana/solana';
import { Polygon } from '../chains/polygon/polygon';
import { Uniswap } from '../connectors/uniswap/uniswap';
import { UniswapLP } from '../connectors/uniswap/uniswap.lp';
import { Pangolin } from '../connectors/pangolin/pangolin';
import { Openocean } from '../connectors/openocean/openocean';
import { Serum } from '../connectors/serum/serum';
import { Quickswap } from '../connectors/quickswap/quickswap';
import { Perp } from '../connectors/perp/perp';
import {
  Ethereumish,
  Perpish,
  Uniswapish,
  UniswapLPish,
} from './common-interfaces';
import { Traderjoe } from '../connectors/traderjoe/traderjoe';
import { Sushiswap } from '../connectors/sushiswap/sushiswap';
import { Defikingdoms } from '../connectors/defikingdoms/defikingdoms';
import { Serumish } from '../connectors/serum/serum';

export type ChainUnion = Ethereumish | Solanaish;

export type Chain<T> = T extends Ethereumish
  ? Ethereumish
  : T extends Solanaish
  ? Solanaish
  : never;

export async function getChain<T>(
  chain: string,
  network: string
): Promise<Chain<T>> {
  let chainInstance: ChainUnion;

  if (chain === 'ethereum') chainInstance = Ethereum.getInstance(network);
  else if (chain === 'avalanche')
    chainInstance = Avalanche.getInstance(network);
  else if (chain === 'polygon') chainInstance = Polygon.getInstance(network);
  else if (chain === 'harmony') chainInstance = Harmony.getInstance(network);
  else if (chain === 'solana')
    chainInstance = await Solana.getInstance(network);
  else throw new Error('unsupported chain');

  if (!chainInstance.ready()) {
    await chainInstance.init();
  }

  return chainInstance as Chain<T>;
}

type ConnectorUnion = Uniswapish | UniswapLPish | Perpish | Serumish;

export type Connector<T> = T extends Uniswapish
  ? Uniswapish
  : T extends UniswapLPish
  ? UniswapLPish
  : T extends Perpish
  ? Perpish
  : T extends Serumish
  ? Serumish
  : never;

export async function getConnector<T>(
  chain: string,
  network: string,
  connector: string | undefined,
  address?: string
): Promise<Connector<T>> {
  let connectorInstance: ConnectorUnion;
<<<<<<< HEAD
=======

>>>>>>> b79316db
  if (
    (chain === 'ethereum' || chain === 'polygon') &&
    connector === 'uniswap'
  ) {
    connectorInstance = Uniswap.getInstance(chain, network);
  } else if (chain === 'polygon' && connector === 'quickswap') {
    connectorInstance = Quickswap.getInstance(chain, network);
  } else if (chain === 'ethereum' && connector === 'sushiswap') {
    connectorInstance = Sushiswap.getInstance(chain, network);
  } else if (
    (chain === 'ethereum' || chain === 'polygon') &&
    connector === 'uniswapLP'
  ) {
    connectorInstance = UniswapLP.getInstance(chain, network);
  } else if (chain === 'ethereum' && connector === 'perp') {
    connectorInstance = Perp.getInstance(chain, network, address);
  } else if (chain === 'avalanche' && connector === 'pangolin') {
    connectorInstance = Pangolin.getInstance(chain, network);
  } else if (chain === 'avalanche' && connector === 'openocean') {
    connectorInstance = Openocean.getInstance(chain, network);
  } else if (chain === 'avalanche' && connector === 'traderjoe') {
    connectorInstance = Traderjoe.getInstance(chain, network);
  } else if (chain === 'harmony' && connector === 'defikingdoms') {
    connectorInstance = Defikingdoms.getInstance(chain, network);
  } else if (chain === 'solana' && connector === 'serum') {
    connectorInstance = await Serum.getInstance(chain, network);
  } else {
    throw new Error('unsupported chain or connector');
  }

  if (!connectorInstance.ready()) {
    await connectorInstance.init();
  }

  return connectorInstance as Connector<T>;
}<|MERGE_RESOLUTION|>--- conflicted
+++ resolved
@@ -70,10 +70,7 @@
   address?: string
 ): Promise<Connector<T>> {
   let connectorInstance: ConnectorUnion;
-<<<<<<< HEAD
-=======
 
->>>>>>> b79316db
   if (
     (chain === 'ethereum' || chain === 'polygon') &&
     connector === 'uniswap'
