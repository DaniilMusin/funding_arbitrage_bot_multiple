import asyncio
import json
import re
import unittest
<<<<<<< HEAD
from typing import Any, Awaitable, Dict
=======
from test.hummingbot.connector.network_mocking_assistant import NetworkMockingAssistant
from typing import Any, Awaitable, Dict, List
>>>>>>> 93859438
from unittest.mock import AsyncMock, MagicMock, patch

from aioresponses.core import aioresponses
from bidict import bidict

import hummingbot.connector.exchange.coinflex.coinflex_constants as CONSTANTS
import hummingbot.connector.exchange.coinflex.coinflex_web_utils as web_utils
from hummingbot.connector.exchange.coinflex.coinflex_api_order_book_data_source import CoinflexAPIOrderBookDataSource
from hummingbot.connector.test_support.network_mocking_assistant import NetworkMockingAssistant
from hummingbot.core.api_throttler.async_throttler import AsyncThrottler
from hummingbot.core.data_type.order_book import OrderBook
from hummingbot.core.data_type.order_book_message import OrderBookMessage


class CoinflexAPIOrderBookDataSourceUnitTests(unittest.TestCase):
    # logging.Level required to receive logs from the data source logger
    level = 0

    @classmethod
    def setUpClass(cls) -> None:
        super().setUpClass()
        cls.ev_loop = asyncio.get_event_loop()
        cls.base_asset = "COINALPHA"
        cls.quote_asset = "HBOT"
        cls.trading_pair = f"{cls.base_asset}-{cls.quote_asset}"
        cls.ex_trading_pair = f"{cls.base_asset}-{cls.quote_asset}"
        cls.domain = CONSTANTS.DEFAULT_DOMAIN

    def setUp(self) -> None:
        super().setUp()
        self.log_records = []
        self.listening_task = None
        self.mocking_assistant = NetworkMockingAssistant()

        self.throttler = AsyncThrottler(rate_limits=CONSTANTS.RATE_LIMITS)
        self.data_source = CoinflexAPIOrderBookDataSource(trading_pairs=[self.trading_pair],
                                                          throttler=self.throttler,
                                                          domain=self.domain)
        self.data_source.logger().setLevel(1)
        self.data_source.logger().addHandler(self)

        self.resume_test_event = asyncio.Event()

        CoinflexAPIOrderBookDataSource._trading_pair_symbol_map = {
            "coinflex": bidict(
                {f"{self.ex_trading_pair}": self.trading_pair})
        }

    def tearDown(self) -> None:
        self.listening_task and self.listening_task.cancel()
        CoinflexAPIOrderBookDataSource._trading_pair_symbol_map = {}
        super().tearDown()

    def handle(self, record):
        self.log_records.append(record)

    def _is_logged(self, log_level: str, message: str) -> bool:
        return any(record.levelname == log_level and record.getMessage() == message
                   for record in self.log_records)

    def _create_exception_and_unlock_test_with_event(self, exception):
        self.resume_test_event.set()
        raise exception

    def async_run_with_timeout(self, coroutine: Awaitable, timeout: float = 1):
        ret = self.ev_loop.run_until_complete(asyncio.wait_for(coroutine, timeout))
        return ret

    def _successfully_subscribed_event(self):
        resp = {
            "result": None,
            "id": 1
        }
        return resp

    def _login_message(self):
        resp = {
            "tag": "1234567890",
            "event": "login",
            "success": True,
            "timestamp": "1234567890"
        }
        return resp

    def _trade_update_event(self):
        resp = {
            "table": "trade",
            "data": [{
                "timestamp": 123456789,
                "marketCode": self.ex_trading_pair,
                "tradeId": 12345,
                "side": "BUY",
                "price": "0.001",
                "quantity": "100",
            }]
        }
        return resp

    def _order_diff_event(self):
        resp = {
            "table": "depth",
            "data": [{
                "timestamp": 123456789,
                "instrumentId": self.ex_trading_pair,
                "seqNum": 157,
                "bids": [["0.0024", "10"]],
                "asks": [["0.0026", "100"]]
            }]
        }
        return resp

    def _snapshot_response(self,
                           update_id=1027024):
        resp = {
            "event": "depthL1000",
            "timestamp": update_id,
            "data": [{
                "bids": [
                    [
                        "4.00000000",
                        "431.00000000"
                    ]
                ],
                "asks": [
                    [
                        "4.00000200",
                        "12.00000000"
                    ]
                ],
                "marketCode": self.ex_trading_pair,
                "timestamp": update_id,
            }]
        }
        return resp

    def _get_regex_url(self,
                       endpoint,
                       return_url=False,
                       endpoint_api_version=None,
                       public=True):
        prv_or_pub = web_utils.public_rest_url if public else web_utils.private_rest_url
        url = prv_or_pub(endpoint, domain=self.domain, endpoint_api_version=endpoint_api_version)
        regex_url = re.compile(f"^{url}".replace(".", r"\.").replace("?", r"\?"))
        if return_url:
            return url, regex_url
        return regex_url

    @aioresponses()
    def test_get_last_trade_prices(self, mock_api):
        url, regex_url = self._get_regex_url(CONSTANTS.TICKER_PRICE_CHANGE_PATH_URL, return_url=True)

        mock_response = [{
            "last": "100.0",
            "open24h": "38719",
            "high24h": "38840",
            "low24h": "36377",
            "volume24h": "3622970.9407847790",
            "currencyVolume24h": "96.986",
            "openInterest": "0",
            "marketCode": "COINALPHA-HBOT",
            "timestamp": "1645546950025",
            "lastQty": "0.086",
            "markPrice": "37645",
            "lastMarkPrice": "37628",
        }]

        mock_api.get(regex_url, body=json.dumps(mock_response))

        result: Dict[str, float] = self.async_run_with_timeout(
            self.data_source.get_last_traded_prices(trading_pairs=[self.trading_pair],
                                                    throttler=self.throttler)
        )

        self.assertEqual(1, len(result))
        self.assertEqual(100, result[self.trading_pair])

    @aioresponses()
    def test_get_last_trade_prices_exception_raised(self, mock_api):
        url, regex_url = self._get_regex_url(CONSTANTS.TICKER_PRICE_CHANGE_PATH_URL, return_url=True)

        mock_api.get(regex_url, body=json.dumps([{"marketCode": "COINALPHA-HBOT"}]))

        with self.assertRaises(IOError):
            self.async_run_with_timeout(
                self.data_source.get_last_traded_prices(trading_pairs=[self.trading_pair],
                                                        throttler=self.throttler)
            )

    @aioresponses()
    def test_fetch_trading_pairs(self, mock_api):
        CoinflexAPIOrderBookDataSource._trading_pair_symbol_map = {}
        url = web_utils.public_rest_url(path_url=CONSTANTS.EXCHANGE_INFO_PATH_URL, domain=self.domain)

        mock_response: Dict[str, Any] = {
            "event": "markets",
            "timestamp": "1639598493658",
            "data": [
                {
                    "marketId": "2001000000000",
                    "marketCode": "BTC-USD",
                    "name": "BTC/USD",
                    "referencePair": "BTC/USD",
                    "base": "BTC",
                    "counter": "USD",
                    "type": "MARGIN",
                    "tickSize": "1",
                    "qtyIncrement": "0.001",
                    "marginCurrency": "USD",
                    "contractValCurrency": "BTC",
                    "upperPriceBound": "39203",
                    "lowerPriceBound": "36187",
                    "marketPrice": "37695",
                    "markPrice": None,
                    "listingDate": 1593316800000,
                    "endDate": 0,
                    "marketPriceLastUpdated": 1645547473153,
                    "markPriceLastUpdated": 0
                },
                {
                    "marketId": "34001000000000",
                    "marketCode": "LTC-USD",
                    "name": "LTC/USD",
                    "referencePair": "LTC/USD",
                    "base": "LTC",
                    "counter": "USD",
                    "type": "SPOT",
                    "tickSize": "0.1",
                    "qtyIncrement": "0.01",
                    "marginCurrency": "USD",
                    "contractValCurrency": "LTC",
                    "upperPriceBound": "114.2",
                    "lowerPriceBound": "97.2",
                    "marketPrice": "105.7",
                    "markPrice": None,
                    "listingDate": 1609765200000,
                    "endDate": 0,
                    "marketPriceLastUpdated": 1645547512308,
                    "markPriceLastUpdated": 0
                },
                {
                    "marketId": "4001000000000",
                    "marketCode": "ETH-USD",
                    "name": "ETH/USD",
                    "referencePair": "ETH/USD",
                    "base": "ETH",
                    "counter": "USD",
                    "type": "SPOT",
                    "tickSize": "0.1",
                    "qtyIncrement": "0.01",
                    "marginCurrency": "USD",
                    "contractValCurrency": "ETH",
                    "upperPriceBound": "2704.3",
                    "lowerPriceBound": "2496.1",
                    "marketPrice": "2600.2",
                    "markPrice": None,
                    "listingDate": 0,
                    "endDate": 0,
                    "marketPriceLastUpdated": 1645547505166,
                    "markPriceLastUpdated": 0
                },
            ]
        }

        mock_api.get(url, body=json.dumps(mock_response))

        result: Dict[str] = self.async_run_with_timeout(
            self.data_source.fetch_trading_pairs()
        )

        self.assertEqual(2, len(result))
        self.assertIn("ETH-USD", result)
        self.assertIn("LTC-USD", result)
        self.assertNotIn("BTC-USD", result)

    @aioresponses()
    @patch("hummingbot.connector.exchange.coinflex.coinflex_web_utils.retry_sleep_time")
    def test_fetch_trading_pairs_exception_raised(self, mock_api, retry_sleep_time_mock):
        retry_sleep_time_mock.side_effect = lambda *args, **kwargs: 0
        CoinflexAPIOrderBookDataSource._trading_pair_symbol_map = {}

        url, regex_url = self._get_regex_url(CONSTANTS.EXCHANGE_INFO_PATH_URL, return_url=True)

        mock_api.get(regex_url, exception=Exception)

        result: Dict[str] = self.async_run_with_timeout(
            self.data_source.fetch_trading_pairs()
        )

        self.assertEqual(0, len(result))

    @aioresponses()
    def test_get_snapshot_successful(self, mock_api):
        url, regex_url = self._get_regex_url(CONSTANTS.SNAPSHOT_PATH_URL.format(self.trading_pair, 1000), return_url=True)

        mock_api.get(regex_url, body=json.dumps(self._snapshot_response()))

        result: Dict[str, Any] = self.async_run_with_timeout(
            self.data_source.get_snapshot(self.trading_pair)
        )

        self.assertEqual(self._snapshot_response()["data"][0], result)

    @aioresponses()
    @patch("hummingbot.connector.exchange.coinflex.coinflex_web_utils.retry_sleep_time")
    def test_get_snapshot_catch_exception(self, mock_api, retry_sleep_time_mock):
        retry_sleep_time_mock.side_effect = lambda *args, **kwargs: 0
        url, regex_url = self._get_regex_url(CONSTANTS.SNAPSHOT_PATH_URL.format(self.trading_pair, 1000), return_url=True)

        mock_api.get(regex_url, status=400)
        with self.assertRaises(IOError):
            self.async_run_with_timeout(
                self.data_source.get_snapshot(self.trading_pair)
            )

        mock_api.get(regex_url, body=json.dumps({}))
        with self.assertRaises(IOError):
            self.async_run_with_timeout(
                self.data_source.get_snapshot(self.trading_pair)
            )

    @aioresponses()
    def test_get_new_order_book(self, mock_api):
        url, regex_url = self._get_regex_url(CONSTANTS.SNAPSHOT_PATH_URL.format(self.trading_pair, 1000), return_url=True)

        mock_api.get(regex_url, body=json.dumps(self._snapshot_response(update_id=1)))

        result: OrderBook = self.async_run_with_timeout(
            self.data_source.get_new_order_book(self.trading_pair)
        )

        self.assertEqual(1, result.snapshot_uid)

    @patch("aiohttp.ClientSession.ws_connect", new_callable=AsyncMock)
    def test_listen_for_subscriptions_subscribes_to_trades_and_order_diffs(self, ws_connect_mock):
        ws_connect_mock.return_value = self.mocking_assistant.create_websocket_mock()

        self.mocking_assistant.add_websocket_aiohttp_message(
            websocket_mock=ws_connect_mock.return_value,
            message=json.dumps(self._login_message()))

        self.listening_task = self.ev_loop.create_task(self.data_source.listen_for_subscriptions())

        self.mocking_assistant.run_until_all_aiohttp_messages_delivered(ws_connect_mock.return_value)

        sent_subscription_messages = self.mocking_assistant.json_messages_sent_through_websocket(
            websocket_mock=ws_connect_mock.return_value)

        self.assertEqual(1, len(sent_subscription_messages))
        expected_subscription = {
            "op": "subscribe",
            "args": [
                f"trade:{self.ex_trading_pair}",
                f"depth:{self.ex_trading_pair}",
            ],
        }
        self.assertEqual(expected_subscription, sent_subscription_messages[0])

        self.assertTrue(self._is_logged(
            "INFO",
            "Subscribed to public order book and trade channels..."
        ))

    @patch("hummingbot.core.data_type.order_book_tracker_data_source.OrderBookTrackerDataSource._sleep")
    @patch("aiohttp.ClientSession.ws_connect")
    def test_listen_for_subscriptions_raises_cancel_exception(self, mock_ws, _: AsyncMock):
        mock_ws.side_effect = asyncio.CancelledError

        with self.assertRaises(asyncio.CancelledError):
            self.listening_task = self.ev_loop.create_task(self.data_source.listen_for_subscriptions())
            self.async_run_with_timeout(self.listening_task)

    @patch("hummingbot.core.data_type.order_book_tracker_data_source.OrderBookTrackerDataSource._sleep")
    @patch("aiohttp.ClientSession.ws_connect", new_callable=AsyncMock)
    def test_listen_for_subscriptions_logs_exception_details(self, mock_ws, sleep_mock):
        mock_ws.side_effect = Exception("TEST ERROR.")
        sleep_mock.side_effect = lambda _: self._create_exception_and_unlock_test_with_event(asyncio.CancelledError())

        self.listening_task = self.ev_loop.create_task(self.data_source.listen_for_subscriptions())

        self.async_run_with_timeout(self.resume_test_event.wait())

        self.assertTrue(
            self._is_logged(
                "ERROR",
                "Unexpected error occurred when listening to order book streams. Retrying in 5 seconds..."))

    def test_subscribe_channels_raises_cancel_exception(self):
        mock_ws = MagicMock()
        mock_ws.send.side_effect = asyncio.CancelledError

        with self.assertRaises(asyncio.CancelledError):
            self.listening_task = self.ev_loop.create_task(self.data_source._subscribe_channels(mock_ws))
            self.async_run_with_timeout(self.listening_task)

    def test_subscribe_channels_raises_exception_and_logs_error(self):
        mock_ws = MagicMock()
        mock_ws.send.side_effect = Exception("Test Error")

        with self.assertRaises(Exception):
            self.listening_task = self.ev_loop.create_task(self.data_source._subscribe_channels(mock_ws))
            self.async_run_with_timeout(self.listening_task)

        self.assertTrue(
            self._is_logged("ERROR", "Unexpected error occurred subscribing to order book trading and delta streams...")
        )

    def test_listen_for_trades_cancelled_when_listening(self):
        mock_queue = MagicMock()
        mock_queue.get.side_effect = asyncio.CancelledError()
        self.data_source._message_queue[CONSTANTS.TRADE_EVENT_TYPE] = mock_queue

        msg_queue: asyncio.Queue = asyncio.Queue()

        with self.assertRaises(asyncio.CancelledError):
            self.listening_task = self.ev_loop.create_task(
                self.data_source.listen_for_trades(self.ev_loop, msg_queue)
            )
            self.async_run_with_timeout(self.listening_task)

    def test_listen_for_trades_logs_exception(self):
        incomplete_resp = {
            "data": [{
                "m": 1,
                "i": 2,
            }],
        }

        mock_queue = AsyncMock()
        mock_queue.get.side_effect = [incomplete_resp, asyncio.CancelledError()]
        self.data_source._message_queue[CONSTANTS.TRADE_EVENT_TYPE] = mock_queue

        msg_queue: asyncio.Queue = asyncio.Queue()

        self.listening_task = self.ev_loop.create_task(
            self.data_source.listen_for_trades(self.ev_loop, msg_queue)
        )

        try:
            self.async_run_with_timeout(self.listening_task)
        except asyncio.CancelledError:
            pass

        self.assertTrue(
            self._is_logged("ERROR", "Unexpected error when processing public trade updates from exchange"))

    def test_listen_for_trades_successful(self):
        mock_queue = AsyncMock()
        mock_queue.get.side_effect = [self._login_message(), self._trade_update_event(), asyncio.CancelledError()]
        self.data_source._message_queue[CONSTANTS.TRADE_EVENT_TYPE] = mock_queue

        msg_queue: asyncio.Queue = asyncio.Queue()

        try:
            self.listening_task = self.ev_loop.create_task(
                self.data_source.listen_for_trades(self.ev_loop, msg_queue)
            )
        except asyncio.CancelledError:
            pass

        msg: OrderBookMessage = self.async_run_with_timeout(msg_queue.get())

        self.assertEqual(-1, msg.update_id)

    def test_listen_for_order_book_diffs_cancelled(self):
        mock_queue = AsyncMock()
        mock_queue.get.side_effect = asyncio.CancelledError()
        self.data_source._message_queue[CONSTANTS.DIFF_EVENT_TYPE] = mock_queue

        msg_queue: asyncio.Queue = asyncio.Queue()

        with self.assertRaises(asyncio.CancelledError):
            self.listening_task = self.ev_loop.create_task(
                self.data_source.listen_for_order_book_diffs(self.ev_loop, msg_queue)
            )
            self.async_run_with_timeout(self.listening_task)

    def test_listen_for_order_book_diffs_logs_exception(self):
        incomplete_resp = {
            "data": [{
                "m": 1,
                "i": 2,
            }],
        }

        mock_queue = AsyncMock()
        mock_queue.get.side_effect = [incomplete_resp, asyncio.CancelledError()]
        self.data_source._message_queue[CONSTANTS.DIFF_EVENT_TYPE] = mock_queue

        msg_queue: asyncio.Queue = asyncio.Queue()

        self.listening_task = self.ev_loop.create_task(
            self.data_source.listen_for_order_book_diffs(self.ev_loop, msg_queue)
        )

        try:
            self.async_run_with_timeout(self.listening_task)
        except asyncio.CancelledError:
            pass

        self.assertTrue(
            self._is_logged("ERROR", "Unexpected error when processing public order book updates from exchange"))

    @patch("aiohttp.ClientSession.ws_connect", new_callable=AsyncMock)
    def test_listen_for_order_book_diffs_successful(self, ws_connect_mock):
        ws_connect_mock.return_value = self.mocking_assistant.create_websocket_mock()

        self.mocking_assistant.add_websocket_aiohttp_message(
            websocket_mock=ws_connect_mock.return_value,
            message=json.dumps(self._login_message()))

        self.mocking_assistant.add_websocket_aiohttp_message(
            websocket_mock=ws_connect_mock.return_value,
            message=json.dumps(self._order_diff_event()))

        self.listening_task = self.ev_loop.create_task(self.data_source.listen_for_subscriptions())

        self.mocking_assistant.run_until_all_aiohttp_messages_delivered(ws_connect_mock.return_value)

        mock_queue = AsyncMock()
        mock_queue.get.side_effect = [self._login_message(), self._order_diff_event(), asyncio.CancelledError()]
        self.data_source._message_queue[CONSTANTS.DIFF_EVENT_TYPE] = mock_queue

        msg_queue: asyncio.Queue = asyncio.Queue()

        try:
            self.listening_task = self.ev_loop.create_task(
                self.data_source.listen_for_order_book_diffs(self.ev_loop, msg_queue)
            )
        except asyncio.CancelledError:
            pass

        msg: OrderBookMessage = self.async_run_with_timeout(msg_queue.get())

        self.assertEqual(123456789, msg.update_id)

    @aioresponses()
    def test_listen_for_order_book_snapshots_cancelled_when_fetching_snapshot(self, mock_api):
        url, regex_url = self._get_regex_url(CONSTANTS.SNAPSHOT_PATH_URL.format(self.trading_pair, 1000), return_url=True)

        mock_api.get(regex_url, exception=asyncio.CancelledError)

        with self.assertRaises(asyncio.CancelledError):
            self.async_run_with_timeout(
                self.data_source.listen_for_order_book_snapshots(self.ev_loop, asyncio.Queue())
            )

    @aioresponses()
    @patch("hummingbot.connector.exchange.coinflex.coinflex_api_order_book_data_source"
           ".CoinflexAPIOrderBookDataSource._sleep")
    @patch("hummingbot.connector.exchange.coinflex.coinflex_web_utils.retry_sleep_time")
    def test_listen_for_order_book_snapshots_log_exception(self, mock_api, retry_sleep_time_mock, sleep_mock):
        retry_sleep_time_mock.side_effect = lambda *args, **kwargs: 0
        msg_queue: asyncio.Queue = asyncio.Queue()
        sleep_mock.side_effect = lambda _: self._create_exception_and_unlock_test_with_event(asyncio.CancelledError())

        url, regex_url = self._get_regex_url(CONSTANTS.SNAPSHOT_PATH_URL.format(self.trading_pair, 1000), return_url=True)

        mock_api.get(regex_url, exception=Exception)

        self.listening_task = self.ev_loop.create_task(
            self.data_source.listen_for_order_book_snapshots(self.ev_loop, msg_queue)
        )
        self.async_run_with_timeout(self.resume_test_event.wait())

        self.assertTrue(
            self._is_logged("ERROR", f"Unexpected error fetching order book snapshot for {self.trading_pair}."))

    @aioresponses()
    @patch("hummingbot.connector.exchange.coinflex.coinflex_api_order_book_data_source"
           ".CoinflexAPIOrderBookDataSource._sleep")
    def test_listen_for_order_book_snapshots_log_outer_exception(self, mock_api, sleep_mock):
        msg_queue: asyncio.Queue = asyncio.Queue()
        sleep_mock.side_effect = lambda _: self._create_exception_and_unlock_test_with_event(Exception("Dummy"))

        url, regex_url = self._get_regex_url(CONSTANTS.SNAPSHOT_PATH_URL.format(self.trading_pair, 1000), return_url=True)

        mock_api.get(regex_url, body=json.dumps(self._snapshot_response()))

        self.listening_task = self.ev_loop.create_task(
            self.data_source.listen_for_order_book_snapshots(self.ev_loop, msg_queue)
        )
        self.async_run_with_timeout(self.resume_test_event.wait())

        self.assertTrue(
            self._is_logged("ERROR", "Unexpected error."))

    @aioresponses()
    def test_listen_for_order_book_snapshots_successful(self, mock_api, ):
        msg_queue: asyncio.Queue = asyncio.Queue()
        url, regex_url = self._get_regex_url(CONSTANTS.SNAPSHOT_PATH_URL.format(self.trading_pair, 1000), return_url=True)

        mock_api.get(regex_url, body=json.dumps(self._snapshot_response()))

        self.listening_task = self.ev_loop.create_task(
            self.data_source.listen_for_order_book_snapshots(self.ev_loop, msg_queue)
        )

        msg: OrderBookMessage = self.async_run_with_timeout(msg_queue.get())

        self.assertEqual(1027024, msg.update_id)<|MERGE_RESOLUTION|>--- conflicted
+++ resolved
@@ -2,12 +2,7 @@
 import json
 import re
 import unittest
-<<<<<<< HEAD
 from typing import Any, Awaitable, Dict
-=======
-from test.hummingbot.connector.network_mocking_assistant import NetworkMockingAssistant
-from typing import Any, Awaitable, Dict, List
->>>>>>> 93859438
 from unittest.mock import AsyncMock, MagicMock, patch
 
 from aioresponses.core import aioresponses
